"""Module for plotting stats"""
import os
import matplotlib.pyplot as plt
from matplotlib.figure import Figure
import numpy as np
from deap.tools import Statistics
<<<<<<< HEAD
from scipy.stats import ttest_ind
=======
import pickle
>>>>>>> 69e313cb


def plot_stats(logs: Statistics, ylog=False) -> Figure:
    """ Plots the population's average (including std) and best fitness."""

    generation = logs.select("gen")
    best_fitness = np.array(logs.select("max"))
    avg_fitness = np.array(logs.select("avg"))
    stdev_fitness = np.array(logs.select("std"))

    fig, ax = plt.subplots()

    # Plot the data
    ax.plot(generation, avg_fitness, 'darkslategrey', label="mean", markersize=8)

    ax.plot(generation, avg_fitness - stdev_fitness, 'cadetblue', label="-1 sd", markersize=8)
    ax.plot(generation, avg_fitness + stdev_fitness, 'cadetblue', label="+1 sd", markersize=8)
    plt.fill_between(
        generation,
        avg_fitness - stdev_fitness,
        avg_fitness + stdev_fitness,
        color='cadetblue',
        alpha=0.2,
        #label='Standard Deviation'
    )

    ax.plot(generation, best_fitness, 'darkgoldenrod', label="max", markersize=8)

    # Customize the plot
    ax.set_title("Population's Mean and Maximum Over Ten Runs")
    ax.set_xlabel("Generations")
    ax.set_ylabel("Fitness")
    ax.grid(False)
    ax.legend(loc="best")
    ax.spines['top'].set_visible(False)
    ax.spines['right'].set_visible(False)
    ax.spines['left'].set_position(('outward', 0)) 
    ax.spines['bottom'].set_position(('outward', 0)) 

    if ylog:
        ax.set_yscale('symlog')

    # Adjust the layout
    fig.tight_layout()
    return fig


<<<<<<< HEAD
def plot_final(data, labels, algorithm_names, enemy_name):
    """
    Plots box plots comparing two algorithms per enemy and performs a t-test.
    
    Parameters:
    - data: A list of lists or arrays, each representing the 5 runs for a given algorithm.
            Should be in the form [[alg1_runs_enemy1], [alg2_runs_enemy1], [alg1_runs_enemy2], [alg2_runs_enemy2], ...]
    - labels: List of labels corresponding to the 'enemy' for each pair (e.g., ['enemy1', 'enemy1', 'enemy2', 'enemy2']).
    - algorithm_names: List of names of the algorithms being compared (e.g., ['Algorithm1', 'Algorithm2']).
    - enemy_name: The name of the current enemy being plotted.
    
    Output:
    - Box plot comparing the performance of two algorithms for the given enemy.
    - Prints the p-value from the t-test.
    """
    # Split data into two groups for the algorithms
    #alg1_data = [x for i, x in enumerate(data) if labels[i] == enemy_name and i % 2 == 0]
    #alg2_data = [x for i, x in enumerate(data) if labels[i] == enemy_name and i % 2 == 1]
    
    # Combine data for boxplot
    #combined_data = [alg1_data, alg2_data]

    # Getting the right positions
    positions = [1, 2, 4, 5, 7, 8]

    t_stat = []
    p_value = []
    for i in [0,2,4]:
        t_stat.append(round(ttest_ind(data[i], data[i+1])[0], 4))
        p_value.append(round(ttest_ind(data[i], data[i+1])[1], 4))

    # Find the maximum y value in the data
    y_max = max([max(d) for d in data])  
    text_y_pos = y_max + 5 

    plt.figure(figsize=(8, text_y_pos+2))
    
    # Create box plot
    box = plt.boxplot(data, positions=positions, widths=0.9, patch_artist=True)
    plt.title(f'Comparison of Performance on Different Enemies with Large and Small Population Size')
    plt.ylabel('Performance')
    plt.xticks([1.5, 4.5, 7.5], ['Enemy 1', 'Enemy 2', 'Enemy 3'])

    # Define color schemes
    color_scheme_1 = 'wheat'
    color_scheme_2 = 'cadetblue'
    median_color1 = 'darkgoldenrod'
    median_color2 = 'darkslategrey'

    # Apply colors to each boxplot
    for i in range(len(data)):
        if i % 2 == 0:  # 1st, 3rd, 5th boxplots
            plt.setp(box['boxes'][i], facecolor=color_scheme_1, edgecolor=median_color1)
            plt.setp(box['medians'][i], color=median_color1, linewidth=2)
            plt.setp(box['whiskers'][2 * i:2 * i + 2], color=median_color1, linewidth=1) 
            plt.setp(box['caps'][2 * i:2 * i + 2], color=median_color1, linewidth=1) 
        else:  # 2nd, 4th, 6th boxplots
            plt.setp(box['boxes'][i], facecolor=color_scheme_2, edgecolor=median_color2)
            plt.setp(box['medians'][i], color=median_color2, linewidth=2)
            plt.setp(box['whiskers'][2 * i:2 * i + 2], color=median_color2, linewidth=1) 
            plt.setp(box['caps'][2 * i:2 * i + 2], color=median_color2, linewidth=1)

    handles = [plt.Line2D([0], [0], color=color_scheme_1, lw=4),
               plt.Line2D([0], [0], color=color_scheme_2, lw=4)]
    plt.legend(handles, algorithm_names, loc='best')

    # Printing the t-stat and p-value
    for i, j in zip(range(len(t_stat)), [1.5, 4.5, 7.5]):
        plt.text(j, text_y_pos, f't-stat: {t_stat[i]}\n p-value: {p_value[i]}', ha='center')

    plt.show()

# Example Usage
# Simulated data for 5 runs of two algorithms over 3 enemies
data = [
    np.random.normal(50, 10, 5),  # Algorithm 1 for Enemy 1
    np.random.normal(55, 10, 5),  # Algorithm 2 for Enemy 1
    np.random.normal(60, 10, 5),  # Algorithm 1 for Enemy 2
    np.random.normal(62, 10, 5),  # Algorithm 2 for Enemy 2
    np.random.normal(65, 10, 5),  # Algorithm 1 for Enemy 3
    np.random.normal(63, 10, 5)   # Algorithm 2 for Enemy 3  
]

labels = ['enemy1', 'enemy1', 'enemy2', 'enemy2', 'enemy3', 'enemy3']
algorithm_names = ['Large Population', 'Small Population']

# Plot for one enemy (can be repeated for other enemies)
plot_final(data, labels, algorithm_names, 'enemy1')


=======
def multirun_plots(experiment_logs: list, ylog=False):
    """ Plots the population's average (including std) and best fitness."""

    metrics = {"gen": np.array([]), "max": np.array([]), "avg": np.array([]), "std": np.array([])}

    for log in experiment_logs:
        for metric in metrics.keys():
            values = np.expand_dims(np.array(log.select(metric)), axis=0)
            if metrics[metric].size == 0:
                metrics[metric] = values
            else:
                metrics[metric] = np.concat([metrics[metric], values], axis = 0)
    
    # average over runs
    for metric in metrics.keys():
        metrics[metric] = np.mean(metrics[metric], axis=0)

    fig, ax = plt.subplots()

    
    
    # Plot the data
    ax.plot(metrics["gen"], metrics["avg"], 'b-', label="average", markersize=8)

    ax.plot(metrics["gen"], metrics["avg"] - metrics["std"], 'g-.', label="-1 sd", markersize=8)
    ax.plot(metrics["gen"], metrics["avg"] + metrics["std"], 'g-.', label="+1 sd", markersize=8)
    plt.fill_between(
        metrics["gen"],
        metrics["avg"] - metrics["std"],
        metrics["avg"] + metrics["std"],
        color='g',
        alpha=0.2,
        #label='Standard Deviation'
    )

    ax.plot(metrics["gen"], metrics["max"], 'r-', label="best", markersize=8)

    # Customize the plot
    ax.set_title(f"Population's Average and Best Fitness in Averaged over {len(experiment_logs)} Runs")
    ax.set_xlabel("Generations")
    ax.set_ylabel("Fitness")
    ax.grid(True)
    ax.legend(loc="best")

    if ylog:
        ax.set_yscale('symlog')

    # Adjust the layout
    fig.tight_layout()
    return fig


if __name__ == '__main__':
    base_name = "test_final_low_g_25092024_155622"
    experiment_path = "../experiments"
    experiment_paths = [os.path.join(experiment_path, path) for path in os.listdir(experiment_path) if base_name in path]

    logs = []
    for experiment_path in experiment_paths:
        with open(os.path.join(experiment_path, "logbook.pkl"), mode="rb") as log_file:
            logs.append(pickle.load(log_file))

    multirun_plots(logs)
    plt.show()
>>>>>>> 69e313cb
<|MERGE_RESOLUTION|>--- conflicted
+++ resolved
@@ -4,11 +4,8 @@
 from matplotlib.figure import Figure
 import numpy as np
 from deap.tools import Statistics
-<<<<<<< HEAD
 from scipy.stats import ttest_ind
-=======
 import pickle
->>>>>>> 69e313cb
 
 
 def plot_stats(logs: Statistics, ylog=False) -> Figure:
@@ -56,7 +53,72 @@
     return fig
 
 
-<<<<<<< HEAD
+def multirun_plots(experiment_logs: list, ylog=False):
+    """ Plots the population's average (including std) and best fitness."""
+
+    metrics = {"gen": np.array([]), "max": np.array([]), "avg": np.array([]), "std": np.array([])}
+
+    for log in experiment_logs:
+        for metric in metrics.keys():
+            values = np.expand_dims(np.array(log.select(metric)), axis=0)
+            if metrics[metric].size == 0:
+                metrics[metric] = values
+            else:
+                metrics[metric] = np.concat([metrics[metric], values], axis = 0)
+    
+    # average over runs
+    for metric in metrics.keys():
+        metrics[metric] = np.mean(metrics[metric], axis=0)
+
+    fig, ax = plt.subplots()
+
+    
+    
+    # Plot the data
+    ax.plot(metrics["gen"], metrics["avg"], 'b-', label="average", markersize=8)
+
+    ax.plot(metrics["gen"], metrics["avg"] - metrics["std"], 'g-.', label="-1 sd", markersize=8)
+    ax.plot(metrics["gen"], metrics["avg"] + metrics["std"], 'g-.', label="+1 sd", markersize=8)
+    plt.fill_between(
+        metrics["gen"],
+        metrics["avg"] - metrics["std"],
+        metrics["avg"] + metrics["std"],
+        color='g',
+        alpha=0.2,
+        #label='Standard Deviation'
+    )
+
+    ax.plot(metrics["gen"], metrics["max"], 'r-', label="best", markersize=8)
+
+    # Customize the plot
+    ax.set_title(f"Population's Average and Best Fitness in Averaged over {len(experiment_logs)} Runs")
+    ax.set_xlabel("Generations")
+    ax.set_ylabel("Fitness")
+    ax.grid(True)
+    ax.legend(loc="best")
+
+    if ylog:
+        ax.set_yscale('symlog')
+
+    # Adjust the layout
+    fig.tight_layout()
+    return fig
+
+
+if __name__ == '__main__':
+    base_name = "test_final_low_g_25092024_155622"
+    experiment_path = "../experiments"
+    experiment_paths = [os.path.join(experiment_path, path) for path in os.listdir(experiment_path) if base_name in path]
+
+    logs = []
+    for experiment_path in experiment_paths:
+        with open(os.path.join(experiment_path, "logbook.pkl"), mode="rb") as log_file:
+            logs.append(pickle.load(log_file))
+
+    multirun_plots(logs)
+    plt.show()
+
+
 def plot_final(data, labels, algorithm_names, enemy_name):
     """
     Plots box plots comparing two algorithms per enemy and performs a t-test.
@@ -147,69 +209,3 @@
 plot_final(data, labels, algorithm_names, 'enemy1')
 
 
-=======
-def multirun_plots(experiment_logs: list, ylog=False):
-    """ Plots the population's average (including std) and best fitness."""
-
-    metrics = {"gen": np.array([]), "max": np.array([]), "avg": np.array([]), "std": np.array([])}
-
-    for log in experiment_logs:
-        for metric in metrics.keys():
-            values = np.expand_dims(np.array(log.select(metric)), axis=0)
-            if metrics[metric].size == 0:
-                metrics[metric] = values
-            else:
-                metrics[metric] = np.concat([metrics[metric], values], axis = 0)
-    
-    # average over runs
-    for metric in metrics.keys():
-        metrics[metric] = np.mean(metrics[metric], axis=0)
-
-    fig, ax = plt.subplots()
-
-    
-    
-    # Plot the data
-    ax.plot(metrics["gen"], metrics["avg"], 'b-', label="average", markersize=8)
-
-    ax.plot(metrics["gen"], metrics["avg"] - metrics["std"], 'g-.', label="-1 sd", markersize=8)
-    ax.plot(metrics["gen"], metrics["avg"] + metrics["std"], 'g-.', label="+1 sd", markersize=8)
-    plt.fill_between(
-        metrics["gen"],
-        metrics["avg"] - metrics["std"],
-        metrics["avg"] + metrics["std"],
-        color='g',
-        alpha=0.2,
-        #label='Standard Deviation'
-    )
-
-    ax.plot(metrics["gen"], metrics["max"], 'r-', label="best", markersize=8)
-
-    # Customize the plot
-    ax.set_title(f"Population's Average and Best Fitness in Averaged over {len(experiment_logs)} Runs")
-    ax.set_xlabel("Generations")
-    ax.set_ylabel("Fitness")
-    ax.grid(True)
-    ax.legend(loc="best")
-
-    if ylog:
-        ax.set_yscale('symlog')
-
-    # Adjust the layout
-    fig.tight_layout()
-    return fig
-
-
-if __name__ == '__main__':
-    base_name = "test_final_low_g_25092024_155622"
-    experiment_path = "../experiments"
-    experiment_paths = [os.path.join(experiment_path, path) for path in os.listdir(experiment_path) if base_name in path]
-
-    logs = []
-    for experiment_path in experiment_paths:
-        with open(os.path.join(experiment_path, "logbook.pkl"), mode="rb") as log_file:
-            logs.append(pickle.load(log_file))
-
-    multirun_plots(logs)
-    plt.show()
->>>>>>> 69e313cb
